name: $(Build.sourceBranchName)-$(Date:yyyyMMdd)$(Rev:.r)

# Set global variables
variables:
  crate_name: 'usereport-rs'
  crate_bin_name: 'usereport'
  rust_minimum_version: 1.36.0
  # cf. https://docs.microsoft.com/en-us/azure/devops/pipelines/agents/hosted?view=azure-devops
  macos_image_name: 'macOS-latest'
  linux_image_name: 'ubuntu-18.04'

trigger:
  branches:
    include: ['*']
  tags:
    include: ['*']

schedules:
  - cron: "0 0 * * *"
    displayName: Daily midnight build
    branches:
      include:
      - master

stages:
  - stage: Check_Build_Test
    displayName: "Check, Build, and Test"
    jobs:
      - job: Fmt
        strategy:
          matrix:
            linux-nightly:
              imageName: ${{ variables.linux_image_name }}
              rustup_toolchain: nightly
        pool:
          vmImage: $(imageName)
        steps:
          - template: templates/install_rust.yml
            parameters:
              rustup_toolchain: $(rustup_toolchain)
          - template: templates/version_information.yml
          - script: cargo fmt -- --check
            displayName: Run Fmt

      - job: Audit
        strategy:
          matrix:
            linux-stable:
              imageName: ${{ variables.linux_image_name }}
              rustup_toolchain: stable
        pool:
          vmImage: $(imageName)
        steps:
          - template: templates/install_rust.yml
            parameters:
              rustup_toolchain: $(rustup_toolchain)
          - template: templates/install_dependencies.yml
          - script: cargo install cargo-audit
            displayName: Install Cargo Audit
          - template: templates/version_information.yml
          - script: cargo audit
            displayName: Run Cargo Audit

      - job: Clippy
        strategy:
          matrix:
            mac-stable:
              imageName: ${{ variables.macos_image_name }}
              rustup_toolchain: stable
            linux-stable:
              imageName: ${{ variables.linux_image_name }}
              rustup_toolchain: stable
        pool:
          vmImage: $(imageName)
        steps:
          - template: templates/install_rust.yml
            parameters:
              rustup_toolchain: $(rustup_toolchain)
          - template: templates/install_dependencies.yml
          - template: templates/version_information.yml
          - script: cargo clippy --all --all-features -- -D warnings $(source ".clippy.args")
            displayName: Run Clippy

      - job: 'Build_n_Test'
        displayName: "Build and Test"
        strategy:
          matrix:
            mac-minimum-${{ variables.rust_minimum_version }}:
              imageName: ${{ variables.macos_image_name }}
              rustup_toolchain: ${{ variables.rust_minimum_version }}
            mac-stable:
               imageName: ${{ variables.macos_image_name }}
               rustup_toolchain: stable
            linux-minimum-${{ variables.rust_minimum_version }}:
              imageName: ${{ variables.linux_image_name }}
              rustup_toolchain: ${{ variables.rust_minimum_version }}
            linux-stable:
              imageName: ${{ variables.linux_image_name }}
              rustup_toolchain: stable
            linux-beta:
              imageName: ${{ variables.linux_image_name }}
              rustup_toolchain: beta
        pool:
          vmImage: $(imageName)
        steps:
          - template: templates/install_rust.yml
            parameters:
              rustup_toolchain: $(rustup_toolchain)
          - template: templates/install_dependencies.yml
          - template: templates/version_information.yml
          - script: cargo build --all --all-features --tests --examples --benches
            displayName: Cargo build
          - script: cargo test --all --all-features --examples
            displayName: Cargo test

  - stage: Build_Release_Artefacts
    dependsOn: Check_Build_Test
    displayName: "Build Release Artefacts"
    jobs:
      - job: 'Build_Static_Linux_Binary'
        displayName: "Build Static Linux Binary"
        pool:
          vmImage: ${{ variables.linux_image_name }}
        container:
          image: lukaspustina/rust_musl:stable
          # Required, because Azure is going to add a user which requires root privileges
          options: --user 0:0
        steps:
          # The Docker Image already includes a rustup installation but for user 'rust'. Since Azure uses its own user (cf. above), we install it again.
          - template: templates/install_rust.yml
            parameters:
              rustup_toolchain: stable
          - template: templates/version_information.yml
          - script: |
              cd $BUILD_SOURCESDIRECTORY && \
              cargo build --all --all-features --release && \
              ls -al target/release/${CRATE_BIN_NAME} && \
              echo "##vso[task.setvariable variable=static_linux_binary]target/release/${CRATE_BIN_NAME}"
            displayName: Build MUSL Static Binary
          - publish: $(Build.SourcesDirectory)/$(static_linux_binary)
            artifact: Static_Linux_Binary
            displayName: Store Static Linux Binary
      - job: 'Deb_Pkg'
        displayName: "Build Debian Package"
        strategy:
          matrix:
            ubuntu-bionic:
              imageName: ${{ variables.linux_image_name }}
              ubuntuName: bionic
              archName: amd64
        pool:
          vmImage: $(imageName)
        steps:
          - template: templates/install_rust.yml
            parameters:
              rustup_toolchain: stable
          - template: templates/install_dependencies.yml
          - template: templates/version_information.yml
          - script: cargo build --all --all-features --release
            displayName: Cargo build Release
          # PGK_VERSION must be x.y.z because it is used for the Debian package version meta information
          - script: |
<<<<<<< HEAD
              PGK_VERSION="${BUILD_SOURCEBRANCHNAME:-0.0.0}" && \
              cd distribution/deb && \
              BIN_DIR=../../target/release ARCH=${ARCHNAME} VERSION=${PGK_VERSION} DIST=${UBUNTUNAME} make package && \
              echo "##vso[task.setvariable variable=deb_pkg]distribution/deb/${CRATE_BIN_NAME}-${PGK_VERSION}-${UBUNTUNAME}-${ARCHNAME}.deb"
=======
              (cd .distribution/deb && ARCH=${ARCHNAME} DIST=${UBUNTUNAME} make package) && \
              DEB_PKG=$(ls .distribution/deb/*.deb) echo "##vso[task.setvariable variable=deb_pkg]${DEB_PKG}"
>>>>>>> 74dd4796
            displayName: Create Debian Package
          - publish: $(Build.SourcesDirectory)/$(deb_pkg)
            artifact: Deb_Pkg
            displayName: Store Debian Package

  - stage: Publish_Release
    displayName: "Publish Release"
    dependsOn: Build_Release_Artefacts
    # condition: startsWith(variables['build.sourceBranch'], 'refs/tags/')
    jobs:
      - job: 'Publish_To_GitHub'
        displayName: "Publish to GitHub"
        steps:
          # Shortcut 'download' cannot be used as it does not restore into the original path; cf. https://docs.microsoft.com/en-us/azure/devops/pipelines/artifacts/pipeline-artifacts?view=azure-devops&tabs=yaml#downloading-artifacts
          - task: DownloadPipelineArtifact@2
            inputs:
              buildType: 'current'
              artifactName: 'Static_Linux_Binary'
              targetPath: '$(Build.ArtifactStagingDirectory)' 
            displayName: "Download Static Linux Binary"
          - task: DownloadPipelineArtifact@2
            inputs:
              buildType: 'current'
              artifactName: 'Deb_Pkg'
              targetPath: '$(Build.ArtifactStagingDirectory)' 
            displayName: "Download Debian Package"
          - script: |
              ls -al $BUILD_ARTIFACTSTAGINGDIRECTORY && \
              mv "$BUILD_ARTIFACTSTAGINGDIRECTORY/${CRATE_BIN_NAME}" "$BUILD_ARTIFACTSTAGINGDIRECTORY/${CRATE_BIN_NAME}-$AGENT_OSARCHITECTURE-musl-static" && \
              ls -al $BUILD_ARTIFACTSTAGINGDIRECTORY
            displayName: "Prepare Assets for Upload"
          - task: GitHubRelease@0
            displayName: "Create GitHub Release"
            inputs:
              gitHubConnection: 'lukaspustina-releaseupload'
              repositoryName: '$(Build.Repository.Name)' 
              action: create
              target: '$(Build.SourceVersion)'
              tagSource: 'auto'
              tagPattern: 'v.*'
              tag: $(tagName)
              assets: $(Build.ArtifactStagingDirectory)/*
              assetUploadMode: 'delete'
              isDraft: false
              isPreRelease: false
              addChangeLog: true
              compareWith: 'lastFullRelease'
      - job: 'Publish_To_PackageCloud'
        displayName: "Publish to PackageCloud"
        # condition: startsWith(variables['build.sourceBranch'], 'refs/tags/')
        strategy:
          matrix:
            centerdevice:
              package_cloud_token: $(PACKAGECLOUD_API_TOKEN_CENTERDEVICE)
              package_cloud_repo: centerdevice/infrastructure
            lukas:
              package_cloud_token: $(PACKAGECLOUD_API_TOKEN_LUKAS)
              package_cloud_repo: lukaspustina/opensource
        steps:
          - task: UseRubyVersion@0
            inputs:
              versionSpec: '>= 2.4'
              addToPath: true
            displayName: "Install Ruby"
          - script: gem install package_cloud
            displayName: 'Install PackageCloud CLI'
          - task: DownloadPipelineArtifact@2
            inputs:
              buildType: 'current'
              artifactName: 'Deb_Pkg'
              targetPath: '$(Build.ArtifactStagingDirectory)' 
            displayName: "Download Debian Package"
          - script: |
              ls -al $BUILD_ARTIFACTSTAGINGDIRECTORY && \
              package_cloud push ${PACKAGECLOUD_REPO}/ubuntu/bionic ${BUILD_ARTIFACTSTAGINGDIRECTORY}/*.deb
            displayName: 'Upload Debian Package to PackageCloud'
            env:
              PACKAGECLOUD_TOKEN: $(package_cloud_token)
              PACKAGECLOUD_REPO: $(package_cloud_repo)
      - job: 'Publish_To_Crates_Io'
        displayName: "Publish to crates.io"
        steps:
          - template: templates/install_rust.yml
            parameters:
              rustup_toolchain: stable
          - template: templates/install_dependencies.yml
          - template: templates/version_information.yml
          - script: cargo publish --dry-run
            displayName: "Cargo publish"
            env:
              CARGO_REGISTRY_TOKEN: $(CARGO_REGISTRY_TOKEN_LUKAS)
<|MERGE_RESOLUTION|>--- conflicted
+++ resolved
@@ -160,15 +160,8 @@
             displayName: Cargo build Release
           # PGK_VERSION must be x.y.z because it is used for the Debian package version meta information
           - script: |
-<<<<<<< HEAD
-              PGK_VERSION="${BUILD_SOURCEBRANCHNAME:-0.0.0}" && \
-              cd distribution/deb && \
-              BIN_DIR=../../target/release ARCH=${ARCHNAME} VERSION=${PGK_VERSION} DIST=${UBUNTUNAME} make package && \
-              echo "##vso[task.setvariable variable=deb_pkg]distribution/deb/${CRATE_BIN_NAME}-${PGK_VERSION}-${UBUNTUNAME}-${ARCHNAME}.deb"
-=======
               (cd .distribution/deb && ARCH=${ARCHNAME} DIST=${UBUNTUNAME} make package) && \
               DEB_PKG=$(ls .distribution/deb/*.deb) echo "##vso[task.setvariable variable=deb_pkg]${DEB_PKG}"
->>>>>>> 74dd4796
             displayName: Create Debian Package
           - publish: $(Build.SourcesDirectory)/$(deb_pkg)
             artifact: Deb_Pkg
